import os
import time
import uuid
from contextlib import asynccontextmanager, contextmanager
from datetime import datetime
from functools import wraps
from typing import Any, Dict, List, Optional

from asyncpg import DuplicateTableError
from autogen_core.memory import (
    MemoryContent,
    MemoryMimeType,
)

# Embedding service from HiRAG for generating embeddings
<<<<<<< HEAD
from hirag_prod._llm import EmbeddingService, LocalEmbeddingService
=======
from hirag_prod._llm import LocalEmbeddingService
>>>>>>> 28f31c01
from pgvector.sqlalchemy import Vector
from sqlalchemy import inspect, text
from sqlalchemy.exc import ProgrammingError
from sqlalchemy.ext.asyncio import AsyncEngine, create_async_engine
from sqlmodel import JSON, Field, SQLModel, select
from sqlmodel.ext.asyncio.session import AsyncSession

from Sagi.utils.token_usage import count_tokens_messages

<<<<<<< HEAD
if os.getenv("EMBEDDING_SERVICE_TYPE") == "local":
    memory_embedding_service = LocalEmbeddingService()
else:
    memory_embedding_service = EmbeddingService()

=======
TEST_TIMING = True


# Timing utilities
@contextmanager
def time_operation(operation_name: str):
    """Context manager for timing synchronous operations."""
    if not TEST_TIMING:
        yield
        return
    
    start_time = time.time()
    try:
        yield
    finally:
        end_time = time.time()
        execution_time = end_time - start_time
        print(f"[TIMING] {operation_name}: {execution_time:.4f} seconds")


@asynccontextmanager
async def async_time_operation(operation_name: str):
    """Context manager for timing asynchronous operations."""
    if not TEST_TIMING:
        yield
        return
    
    start_time = time.time()
    try:
        yield
    finally:
        end_time = time.time()
        execution_time = end_time - start_time
        print(f"[TIMING] {operation_name}: {execution_time:.4f} seconds")


def time_function(func_name: str = None):
    """Decorator for timing functions."""
    def decorator(func):
        @wraps(func)
        async def async_wrapper(*args, **kwargs):
            if not TEST_TIMING:
                return await func(*args, **kwargs)
            
            name = func_name or f"{func.__module__}.{func.__name__}"
            start_time = time.time()
            try:
                result = await func(*args, **kwargs)
                return result
            finally:
                end_time = time.time()
                execution_time = end_time - start_time
                print(f"[TIMING] {name}: {execution_time:.4f} seconds")
        
        @wraps(func)
        def sync_wrapper(*args, **kwargs):
            if not TEST_TIMING:
                return func(*args, **kwargs)
            
            name = func_name or f"{func.__module__}.{func.__name__}"
            start_time = time.time()
            try:
                result = func(*args, **kwargs)
                return result
            finally:
                end_time = time.time()
                execution_time = end_time - start_time
                print(f"[TIMING] {name}: {execution_time:.4f} seconds")
        
        # Return appropriate wrapper based on whether function is async
        if hasattr(func, '__code__') and func.__code__.co_flags & 0x80:  # CO_COROUTINE
            return async_wrapper
        else:
            return sync_wrapper
    
    return decorator
>>>>>>> 28f31c01

class MultiRoundMemory(SQLModel, table=True):
    __tablename__ = "MultiRoundMemory"
    id: uuid.UUID = Field(default_factory=uuid.uuid4, primary_key=True)
    chatId: str
    messageId: str = Field(default=None, nullable=True)
    content: str
    source: str
    mimeType: str
    embedding: Optional[List[float]] = Field(
        default=None,
        sa_type=Vector(int(os.getenv("EMBEDDING_DIM", "4096"))),
        nullable=True,
    )
    createdAt: str = Field(default=datetime.now().isoformat())


class Chats(SQLModel, table=True):
    __tablename__ = "Chats"
    id: str = Field(default=None, primary_key=True)
    createdAt: str
    title: str
    userId: str
    modelName: str
    modelConfig: Dict[str, Any] = Field(sa_type=JSON)
    modelClientStream: bool = True
    systemPrompt: str = Field(default=None)
    visibility: str = "private"


@time_function("create_db_engine")
async def create_db_engine(postgres_url: str) -> AsyncEngine:
    """
    Create database engine and ensure vector extension exists.
    """
    # connect to postgres db
    # Replace postgres:// with postgresql:// for SQLAlchemy
    if postgres_url.startswith("postgres://"):
        postgres_url = postgres_url.replace("postgres://", "postgresql+asyncpg://", 1)
    elif postgres_url.startswith("postgresql://"):
        postgres_url = postgres_url.replace("postgresql://", "postgresql+asyncpg://", 1)
    elif postgres_url.startswith("postgresql+asyncpg://"):
        pass
    else:
        raise ValueError(
            "Invalid PostgreSQL URL format. Must start with 'postgresql://' or 'postgresql+asyncpg://'."
        )

    db = create_async_engine(
        postgres_url,
        pool_pre_ping=True,  # tests connections before use
    )

    # Create the vector extension if it doesn't exist
    async with db.begin() as conn:
        await conn.execute(text("CREATE EXTENSION IF NOT EXISTS vector"))

    return db


async def _ensure_table(session: AsyncSession, table) -> None:
    """
    Create table on first access.
    SQLModel / SQLAlchemy's DDL calls can only be executed in a synchronous context,
    so we need to proxy to the synchronous engine via `run_sync()`.
    """

    def _sync_create(sync_session: AsyncSession):
        # Use the inspector from sqlalchemy to check if table exists
        engine = sync_session.get_bind()
        if not inspect(engine).has_table(table.__tablename__):
            try:
                SQLModel.metadata.create_all(engine, tables=[table.__table__])
            except ProgrammingError as e:
                if isinstance(e.__cause__.__cause__, DuplicateTableError):
                    pass
                else:
                    raise

    await session.run_sync(_sync_create)


@time_function("saveMultiRoundMemory")
async def saveMultiRoundMemory(
    session: AsyncSession,
    chat_id: str,
    content: str,
    source: str,
    mime_type: str,
):
    await _ensure_table(session, MultiRoundMemory)
    timestamp = datetime.now().isoformat()

    # Generate embedding for the content using HiRAG's embedding service
    try:
<<<<<<< HEAD
        global memory_embedding_service
        content_embedding = await memory_embedding_service.create_embeddings([content])
        # Extract the embedding vector from the response
        embedding = content_embedding[0] if content_embedding else None
=======
        async with async_time_operation("Embedding generation (single)"):
            embedding_service = LocalEmbeddingService()
            content_embedding = await embedding_service.create_embeddings([content])
            # Extract the embedding vector from the response
            embedding = content_embedding[0] if content_embedding else None
>>>>>>> 28f31c01
    except Exception as e:
        print(f"Failed to generate embedding: {e}")
        embedding = None

    memory = MultiRoundMemory(
        chatId=chat_id,
        content=content,
        source=source,
        mimeType=mime_type,
        embedding=embedding,
        createdAt=timestamp,
    )
    session.add(memory)
    await session.commit()


@time_function("saveMultiRoundMemories")
async def saveMultiRoundMemories(
    session: AsyncSession,
    chat_id: str,
    contents: List[Dict[str, Any]],
):
    await _ensure_table(session, MultiRoundMemory)

    # Initialize embedding service once for batch processing
    try:
<<<<<<< HEAD
        memory_embedding_service = LocalEmbeddingService()
        # Extract all content strings for batch embedding generation
        content_texts = [content_data["content"] for content_data in contents]
        # Generate embeddings in batch for efficiency
        embeddings = await memory_embedding_service.create_embeddings(content_texts)
=======
        async with async_time_operation(f"Embedding generation (batch of {len(contents)})"):
            embedding_service = LocalEmbeddingService()
            # Extract all content strings for batch embedding generation
            content_texts = [content_data["content"] for content_data in contents]
            # Generate embeddings in batch for efficiency
            embeddings = await embedding_service.create_embeddings(content_texts)
>>>>>>> 28f31c01
    except Exception as e:
        print(f"Failed to generate embeddings: {e}")
        embeddings = [None] * len(contents)

    for i, content_data in enumerate(contents):
        # Use the corresponding embedding from the batch
        timestamp = datetime.now().isoformat()
        embedding = embeddings[i] if i < len(embeddings) else None

        memory = MultiRoundMemory(
            chatId=chat_id,
            content=content_data["content"],
            source=content_data["source"],
            mimeType=content_data["mime_type"],
            embedding=embedding,
            createdAt=timestamp,
        )
        session.add(memory)
        await session.commit()
        await session.refresh(memory)


@time_function("getMultiRoundMemory")
async def getMultiRoundMemory(
    session: AsyncSession,
    chat_id: str,
    model_name: Optional[str] = None,
    query_text: Optional[str] = None,
    context_window: Optional[int] = None,
) -> List[MultiRoundMemory]:
    await _ensure_table(session, MultiRoundMemory)
    
    # first get everything back and test if exceeds context window
    memories = await session.execute(
        select(MultiRoundMemory)
        .where(MultiRoundMemory.chatId == chat_id)
        .order_by(MultiRoundMemory.createdAt)
    )
    all_memories = memories.scalars().all()
    total_tokens = sum(count_tokens_messages([{"content": mem.content}], model=model_name) for mem in all_memories)

    if total_tokens <= context_window:
        return all_memories

    print(f"Total tokens {total_tokens} exceed context window {context_window}")

    # only if memory exceeds limit && query_text, context_window and model_name are provided, we can rank and filter memories
    if query_text and context_window and model_name:
<<<<<<< HEAD
        global memory_embedding_service
        try:
            # Generate embedding for the query text
            query_embedding = await memory_embedding_service.create_embeddings(
                [query_text]
            )
=======
        try:
            # Generate embedding for the query text
            async with async_time_operation("Query embedding generation"):
                embedding_service = LocalEmbeddingService()
                query_embedding = await embedding_service.create_embeddings([query_text])
>>>>>>> 28f31c01
            if query_embedding is None or len(query_embedding) == 0:
                return []

            # Use the embedding to filter memories by similarity
            async with async_time_operation("Database similarity search"):
                query_vector = query_embedding[0]
                memory = await session.execute(
                    select(MultiRoundMemory)
                    .where(MultiRoundMemory.chatId == chat_id)
                    .where(MultiRoundMemory.embedding.is_not(None))
                    .order_by(MultiRoundMemory.embedding.op("<=>")(query_vector))
                )

            # Show Debug information
            # print(f"Query vector: {query_vector}")
            # print(f"Context window: {context_window}")

            # Calculate the context length and remove memories that exceed the context window
            memories = memory.scalars().all()
            print(f"Number of memories found: {len(memories)}")

            # Filter memories based on token count and context window
            async with async_time_operation("Memory filtering by context window"):
                total_tokens = 0
                filtered_memories = []
                for mem in memories:
                    print(
                        f"Processing memory ID: {mem.id}, Created At: {mem.createdAt}, Content: {mem.content}",
                        end=", ",
                    )
                    content_tokens = count_tokens_messages(
                        [{"content": mem.content}], model=model_name
                    )
                    # Debug information
                    print(f"Tokens: {content_tokens}")

                    if total_tokens + content_tokens <= context_window:
                        filtered_memories.append(mem)
                        total_tokens += content_tokens
                    else:
                        print(
                            f"Skipping memories after {mem.id} due to exceeding context window. "
                            f"Total tokens: {total_tokens}, Content tokens: {content_tokens}"
                        )
                        break

            # Sort memories by creation time
            filtered_memories.sort(key=lambda x: x.createdAt)

            # List out the filtered memories for debugging
            # print(f"Number of memories after filtered: {len(memories)}")
            # for mem in filtered_memories:
            #     print(
            #         f"Memory ID: {mem.id}, Created At: {mem.createdAt}, Content: {mem.content[:50]}"
            #     )

            return filtered_memories

        except Exception as e:
            print(f"Failed to query memories with embedding: {e}")
            return []

    return all_memories


@time_function("saveChats")
async def saveChats(
    session: AsyncSession,
    chat_id: str,
    title: str,
    user_id: str,
    model_name: str,
    model_config: Dict[str, Any],
    model_client_stream: bool,
    system_prompt: str,
    visibility: str = "private",
):
    await _ensure_table(session, Chats)
    chat = Chats(
        id=chat_id,
        createdAt=datetime.now().isoformat(),
        title=title,
        userId=user_id,
        modelName=model_name,
        modelConfig=model_config,
        modelClientStream=model_client_stream,
        systemPrompt=system_prompt,
        visibility=visibility,
    )
    session.add(chat)
    await session.commit()


@time_function("getChats")
async def getChats(
    session: AsyncSession,
    chat_id: str,
) -> Chats:
    await _ensure_table(session, Chats)
    chat = await session.execute(select(Chats).where(Chats.id == chat_id))
    return chat.scalars().first()<|MERGE_RESOLUTION|>--- conflicted
+++ resolved
@@ -13,11 +13,7 @@
 )
 
 # Embedding service from HiRAG for generating embeddings
-<<<<<<< HEAD
 from hirag_prod._llm import EmbeddingService, LocalEmbeddingService
-=======
-from hirag_prod._llm import LocalEmbeddingService
->>>>>>> 28f31c01
 from pgvector.sqlalchemy import Vector
 from sqlalchemy import inspect, text
 from sqlalchemy.exc import ProgrammingError
@@ -27,13 +23,11 @@
 
 from Sagi.utils.token_usage import count_tokens_messages
 
-<<<<<<< HEAD
 if os.getenv("EMBEDDING_SERVICE_TYPE") == "local":
     memory_embedding_service = LocalEmbeddingService()
 else:
     memory_embedding_service = EmbeddingService()
 
-=======
 TEST_TIMING = True
 
 
@@ -110,7 +104,6 @@
             return sync_wrapper
     
     return decorator
->>>>>>> 28f31c01
 
 class MultiRoundMemory(SQLModel, table=True):
     __tablename__ = "MultiRoundMemory"
@@ -206,18 +199,10 @@
 
     # Generate embedding for the content using HiRAG's embedding service
     try:
-<<<<<<< HEAD
         global memory_embedding_service
         content_embedding = await memory_embedding_service.create_embeddings([content])
         # Extract the embedding vector from the response
         embedding = content_embedding[0] if content_embedding else None
-=======
-        async with async_time_operation("Embedding generation (single)"):
-            embedding_service = LocalEmbeddingService()
-            content_embedding = await embedding_service.create_embeddings([content])
-            # Extract the embedding vector from the response
-            embedding = content_embedding[0] if content_embedding else None
->>>>>>> 28f31c01
     except Exception as e:
         print(f"Failed to generate embedding: {e}")
         embedding = None
@@ -244,20 +229,11 @@
 
     # Initialize embedding service once for batch processing
     try:
-<<<<<<< HEAD
         memory_embedding_service = LocalEmbeddingService()
         # Extract all content strings for batch embedding generation
         content_texts = [content_data["content"] for content_data in contents]
         # Generate embeddings in batch for efficiency
         embeddings = await memory_embedding_service.create_embeddings(content_texts)
-=======
-        async with async_time_operation(f"Embedding generation (batch of {len(contents)})"):
-            embedding_service = LocalEmbeddingService()
-            # Extract all content strings for batch embedding generation
-            content_texts = [content_data["content"] for content_data in contents]
-            # Generate embeddings in batch for efficiency
-            embeddings = await embedding_service.create_embeddings(content_texts)
->>>>>>> 28f31c01
     except Exception as e:
         print(f"Failed to generate embeddings: {e}")
         embeddings = [None] * len(contents)
@@ -306,20 +282,12 @@
 
     # only if memory exceeds limit && query_text, context_window and model_name are provided, we can rank and filter memories
     if query_text and context_window and model_name:
-<<<<<<< HEAD
         global memory_embedding_service
         try:
             # Generate embedding for the query text
             query_embedding = await memory_embedding_service.create_embeddings(
                 [query_text]
             )
-=======
-        try:
-            # Generate embedding for the query text
-            async with async_time_operation("Query embedding generation"):
-                embedding_service = LocalEmbeddingService()
-                query_embedding = await embedding_service.create_embeddings([query_text])
->>>>>>> 28f31c01
             if query_embedding is None or len(query_embedding) == 0:
                 return []
 

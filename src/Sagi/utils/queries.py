--- conflicted
+++ resolved
@@ -2,59 +2,29 @@
 from datetime import datetime
 from typing import Any, Dict, List, Optional, Union
 
-<<<<<<< HEAD
+# Embedding service from HiRAG for generating embeddings
+from hirag_prod._llm import EmbeddingService, LocalEmbeddingService
 from api.schema import Base
 from configs.functions import get_embedding_config
 from hirag_prod.tracing import traced
+from sqlalchemy import delete, select
 from pgvector import HalfVector, Vector
 from pgvector.sqlalchemy import HALFVEC, VECTOR
 from resources.embedding_client import LocalEmbeddingService
 from resources.functions import get_embedding_service
 from sqlalchemy import TIMESTAMP, Column, String, delete, select
-=======
-# Embedding service from HiRAG for generating embeddings
-from hirag_prod._llm import EmbeddingService, LocalEmbeddingService
-from hirag_prod.tracing import traced
-from sqlalchemy import delete, select
->>>>>>> e9013cde
 from sqlmodel.ext.asyncio.session import AsyncSession
 
 from api.schema import MultiRoundMemory
 from resources.functions import get_envs
 from Sagi.utils.token_usage import count_tokens_messages
 
-<<<<<<< HEAD
 mmr_dim, mmr_use_halfvec = (
     get_embedding_config().dimension,
     get_embedding_config().use_half_vec,
 )
 mmr_vec = Union[HalfVector, Vector, List[float]]
 MMR_VEC = HALFVEC(mmr_dim) if mmr_use_halfvec else VECTOR(mmr_dim)
-
-
-class MultiRoundMemory(Base):
-    __tablename__ = "MultiRoundMemory"
-    id: str = Column(String, primary_key=True, default=lambda: str(uuid.uuid4()))
-    chatId: str = Column(String, nullable=False)
-    messageId: str = Column(String, nullable=True)
-    content: str = Column(String, nullable=False)
-    source: str = Column(String, nullable=False)
-    mimeType: str = Column(String, nullable=False)
-    embedding: Optional[mmr_vec] = Column(MMR_VEC, nullable=True)
-    createdAt: datetime = Column(TIMESTAMP(timezone=True), default=datetime.now)
-=======
-EMBEDDING_SERVICE: Optional[Union[LocalEmbeddingService, EmbeddingService]] = None
-
-
-def get_memory_embedding_service():
-    global EMBEDDING_SERVICE
-    if not EMBEDDING_SERVICE:
-        if get_envs().EMBEDDING_SERVICE_TYPE == "local":
-            EMBEDDING_SERVICE = LocalEmbeddingService()
-        else:
-            EMBEDDING_SERVICE = EmbeddingService()
-    return EMBEDDING_SERVICE
->>>>>>> e9013cde
 
 
 async def saveMultiRoundMemory(

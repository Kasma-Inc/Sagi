--- conflicted
+++ resolved
@@ -470,11 +470,8 @@
     """system prompt for user intent recognition agent"""
     return {
         "en": "You are a helpful AI assistant that recognizes user intent. The input is a chat history between a user and an AI assistant. Please describe the user's intent in one sentence based on the chat history.",
-<<<<<<< HEAD
-=======
         "cn-s": "你是一个帮助AI助手，识别用户意图。输入是用户和AI助手之间的对话历史。请根据对话历史描述用户意图。",
         "cn-t": "你是一個幫助AI助手，識別用戶意圖。輸入是用户和AI助手之間的對話歷史。請根據對話歷史描述用戶意圖。",
->>>>>>> 898e56c0
     }[language]
 
 
@@ -518,8 +515,6 @@
         "en": f"You are a web search agent that collects data and relevant information from the web. Today is {DATE_TIME}",
         "cn-s": f"你是一个网页搜索代理，从网页中收集数据和相关信息。今天是{DATE_TIME}",
         "cn-t": f"你是一個網頁搜索代理，從網頁中收集數據和相關信息。今天是{DATE_TIME}",
-<<<<<<< HEAD
-=======
     }[language]
 
 
@@ -652,5 +647,4 @@
 
 記住在整個回答過程中保持用戶角色，並嚴格遵循指令和指導原則。
 """,
->>>>>>> 898e56c0
     }[language]
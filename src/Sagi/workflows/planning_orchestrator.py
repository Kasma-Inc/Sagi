import asyncio
import json
import logging
import os
import re
from typing import Any, Dict, List, Mapping

from autogen_agentchat import TRACE_LOGGER_NAME
from autogen_agentchat.agents import UserProxyAgent
from autogen_agentchat.base import Response, TerminationCondition
from autogen_agentchat.messages import (
    AgentEvent,
    BaseAgentEvent,
    BaseChatMessage,
    ChatMessage,
    HandoffMessage,
    MessageFactory,
    ModelClientStreamingChunkEvent,
    MultiModalMessage,
    StopMessage,
    TextMessage,
    ToolCallExecutionEvent,
    ToolCallRequestEvent,
    ToolCallSummaryMessage,
)
from autogen_agentchat.teams._group_chat._base_group_chat_manager import (
    BaseGroupChatManager,
)
from autogen_agentchat.teams._group_chat._events import (
    GroupChatAgentResponse,
    GroupChatMessage,
    GroupChatRequestPublish,
    GroupChatStart,
    GroupChatTermination,
)
from autogen_agentchat.utils import content_to_str, remove_images
from autogen_core import CancellationToken, DefaultTopicId, MessageContext, event, rpc
from autogen_core.models import (
    AssistantMessage,
    ChatCompletionClient,
    FunctionExecutionResultMessage,
    LLMMessage,
    SystemMessage,
    UserMessage,
)
from autogen_ext.models.openai import OpenAIChatCompletionClient
from pydantic import BaseModel, Field

from Sagi.tools.stream_code_executor.stream_code_executor import (
    CodeFileMessage,
)
from Sagi.utils.prompt import (
    get_appended_plan_prompt,
    get_final_answer_prompt,
    get_reflection_step_completion_prompt,
    get_step_triage_prompt,
)
from Sagi.utils.prompt_templates import build_final_prompt
from Sagi.workflows.plan_manager import PlanManager

trace_logger = logging.getLogger(TRACE_LOGGER_NAME)


class UserInputMessage(BaseModel):
    messages: List[ChatMessage]


class PlanningOrchestratorState(BaseModel):
    type: str = Field(default="PlanningOrchestratorState")
    plan_manager_state: Dict = Field(default_factory=dict)


class PlanningOrchestrator(BaseGroupChatManager):
    def __init__(
        self,
        name: str,
        group_topic_type: str,
        output_topic_type: str,
        group_chat_manager_topic_type: str,
        participant_topic_types: List[str],
        participant_names: List[str],
        participant_descriptions: List[str],
        max_turns: int | None,
        message_factory: MessageFactory,
        orchestrator_model_client: ChatCompletionClient,
        output_message_queue: asyncio.Queue[
            AgentEvent | ChatMessage | GroupChatTermination
        ],
        termination_condition: TerminationCondition | None,
        emit_team_events: bool,
        planning_model_client: ChatCompletionClient,
        reflection_model_client: ChatCompletionClient,
        step_triage_model_client: ChatCompletionClient,
        user_proxy: Any | None = None,
        domain_specific_agent: Any | None = None,
    ):
        super().__init__(
            name=name,
            group_topic_type=group_topic_type,
            output_topic_type=output_topic_type,
            participant_topic_types=participant_topic_types,
            participant_names=participant_names,
            participant_descriptions=participant_descriptions,
            max_turns=max_turns,
            message_factory=message_factory,
            emit_team_events=emit_team_events,
            output_message_queue=output_message_queue,
            termination_condition=termination_condition,
        )
        self._orchestrator_model_client = orchestrator_model_client
        self._planning_model_client = planning_model_client
        self._reflection_model_client = reflection_model_client
        self._step_triage_model_client = step_triage_model_client
        self._user_proxy = user_proxy
        self._domain_specific_agent = (
            domain_specific_agent  # for new feat: domain specific prompt
        )
        self._group_chat_manager_topic_type = group_chat_manager_topic_type
        self._prompt_templates = {}  # to store domain specific prompts
        self._plan_manager = PlanManager()  # Initialize plan manager

        # Produce a team description. Each agent sould appear on a single line.
        self._team_description = ""
        for topic_type, description in zip(
            self._participant_names, self._participant_descriptions, strict=True
        ):
            self._team_description += (
                re.sub(r"\s+", " ", f"{topic_type}: {description}").strip() + "\n"
            )
        self._team_description = self._team_description.strip()
        # TODO: register the new message type in a systematic way
        self._message_factory.register(CodeFileMessage)

    async def reset(self) -> None:
        """Reset the group chat manager."""
        self._plan_manager.reset()
        if self._termination_condition is not None:
            await self._termination_condition.reset()

    @rpc
    async def handle_start(self, message: GroupChatStart, ctx: MessageContext) -> None:  # type: ignore
        """Handle the start of a task."""
        # Check if the conversation has already terminated.
        if (
            self._termination_condition is not None
            and self._termination_condition.terminated
        ):
            early_stop_message = StopMessage(
                content="The group chat has already terminated.", source=self._name
            )
            # Signal termination.
            await self._signal_termination(early_stop_message)
            # Stop the group chat.
            return
        assert message is not None and message.messages is not None

        # Validate the group state given all the messages.
        await self.validate_group_state(message.messages)

        user_input_message = UserInputMessage(messages=message.messages)
        # Publish the message to orchestrator, which will trigger the router
        await self._runtime.publish_message(
            message=user_input_message,
            topic_id=DefaultTopicId(type=self._group_chat_manager_topic_type),
        )

    @event
    async def router(self, message: UserInputMessage, ctx: MessageContext) -> None:
        if not self._plan_manager.is_plan_awaiting_confirmation():
            if self._plan_manager.get_plan_count() > 1:
                await self._get_appended_plan(message, ctx)
            else:
                await self._get_initial_plan(message, ctx)
        else:
            await self._human_in_the_loop(message, ctx)

    async def _stream_from_model(
        self,
        model_client,
        messages,
        cancellation_token,
    ):
        """Stream response from a model and collect the full content.
        Args:
            model_client: The model client to use for streaming
            messages: The messages to send to the model
            cancellation_token: Cancellation token for the request
        Returns:
            The complete streamed content
        """
        content = ""
        stream = model_client.create_stream(
            messages=self._get_compatible_context(
                model_client=model_client, messages=messages
            ),
            cancellation_token=cancellation_token,
        )

        async for response in stream:
            if isinstance(response, str):
                chunk_event = ModelClientStreamingChunkEvent(
                    content=response, source=self._name
                )
                # Add to message queue
                await self._output_message_queue.put(chunk_event)
                content += response
            else:
                content = response.content

        stream_end_message = TextMessage(
            content=f"{self._name} stream ended.",
            source=self._name,
        )
        await self._output_message_queue.put(stream_end_message)

        assert isinstance(content, str)
        return content

    @event
    async def handle_agent_response(self, message: GroupChatAgentResponse, ctx: MessageContext) -> None:  # type: ignore
        delta: List[BaseAgentEvent | BaseChatMessage] = []
        if message.agent_response.inner_messages is not None:
            for inner_message in message.agent_response.inner_messages:
                delta.append(inner_message)
<<<<<<< HEAD

        # Only record messages sent by external agents (not the Orchestrator)
        chat_msg = message.agent_response.chat_message
        if chat_msg.source != self._name:
            self._plan_manager.add_message_to_step(
                step_id=self._plan_manager.get_current_step()[0],
                message=chat_msg,
            )
            delta.append(chat_msg)
=======
                inner_message.metadata["step_id"] = (
                    self._plan_manager.get_current_step()[0]
                )
                await self._output_message_queue.put(inner_message)

        # For web app
        plan_state = {
            k: v.state for k, v in self._plan_manager._current_plan.steps.items()
        }
        plan_state_message = TextMessage(
            content=json.dumps(plan_state, indent=4),
            source="PlanState",
            metadata={"step_id": self._plan_manager.get_current_step()[0]},
        )
        await self._output_message_queue.put(plan_state_message)

        self._plan_manager.add_message_to_step(
            step_id=self._plan_manager.get_current_step()[0],
            message=message.agent_response.chat_message,
        )
        delta.append(message.agent_response.chat_message)
>>>>>>> f93d5dbd

        if self._termination_condition is not None:
            stop_message = await self._termination_condition(delta)
            if stop_message is not None:
                # Reset the termination conditions.
                await self._termination_condition.reset()
                # Signal termination.
                await self._signal_termination(stop_message)
                return
        await self._orchestrate_step(ctx.cancellation_token)

    async def _compose_task(self, message: UserInputMessage) -> str:
        """Combine all message contents for the task."""
        return " ".join([content_to_str(msg.content) for msg in message.messages])

    async def _get_facts_message(
        self, task: str, ctx: MessageContext
    ) -> AssistantMessage:
        """Collect facts for a given task and return as an AssistantMessage."""
        facts_prompt = self._prompt_templates["facts_prompt"].format(task=task)
        facts_conversation = [UserMessage(content=facts_prompt, source=self._name)]
        facts_response = await self._llm_create(
            self._orchestrator_model_client, facts_conversation, ctx.cancellation_token
        )
        return AssistantMessage(content=facts_response, source=self._name)

    async def _get_plan_and_feedback(
        self,
        task: str,
        plan_prompt: str,
        facts_message: AssistantMessage,
        client,
        ctx: MessageContext,
    ) -> None:
        """Helper to send plan prompt to LLM, update plan, and request feedback."""
        conversation = [
            facts_message,
            UserMessage(content=plan_prompt, source=self._name),
            SystemMessage(
                content=(
                    "CODE GENERATION and CODE EXECUTION MUST be combined into ONE STEP for each sub-task. "
                    "DO NOT separate CODE GENERATION and CODE EXECUTION into two steps."
                )
            ),
        ]
        plan_response = await self._llm_create(
            client, conversation, ctx.cancellation_token
        )
        self._plan_manager.new_plan(task=task, model_response=plan_response)
        await self._get_user_feedback_on_plan(self._user_proxy, ctx.cancellation_token)

    async def _get_initial_plan(
        self, message: UserInputMessage, ctx: MessageContext
    ) -> None:
        """Create the initial plan based on user input."""

        # Compose the task from message contents
        task = await self._compose_task(message)
        logging.info(f"Task: {task}")

        # Get prompt templates for the given task
        self._prompt_templates = await self._get_prompt_templates(
            task, ctx.cancellation_token
        )

        # Collect facts using the extracted method
        facts_message = await self._get_facts_message(task, ctx)

        # Create the initial plan
        plan_prompt = self._prompt_templates["plan_prompt"].format(
            team=self._team_description,
            task=task,
        )
        await self._get_plan_and_feedback(
            task, plan_prompt, facts_message, self._planning_model_client, ctx
        )

    async def _get_appended_plan(
        self, message: UserInputMessage, ctx: MessageContext
    ) -> None:
        """Create a new plan for multi-round conversations based on context history."""

        task = await self._compose_task(message)
        formatted_history = self._plan_manager.get_plan_history_str()

        # Collect facts using the extracted method
        facts_message = await self._get_facts_message(task, ctx)

        plan_prompt = get_appended_plan_prompt(
            current_task=task,
            contexts_history=formatted_history,
            team_composition=self._team_description,
        )
        await self._get_plan_and_feedback(
            task, plan_prompt, facts_message, self._planning_model_client, ctx
        )

    async def _human_in_the_loop(
        self, message: UserInputMessage, ctx: MessageContext
    ) -> None:
        feedback = message.messages[-1].content
        if feedback.strip().lower() in {"ok", "yes", "y"}:
            self._plan_manager.confirm_plan()

            # Log the plan to the output topic.
            planning_message = TextMessage(
                content=json.dumps(
                    self._plan_manager.get_current_plan_state(), indent=4
                ),
                source="Planner",
            )
            # Log the message to the output topic.
            await self.publish_message(
                GroupChatMessage(message=planning_message),
                topic_id=DefaultTopicId(type=self._output_topic_type),
            )
            # Log the message to the output queue.
            await self._output_message_queue.put(planning_message)
            await self._orchestrate_step(cancellation_token=ctx.cancellation_token)
        else:
            await self._update_plan_with_feedback(message, ctx.cancellation_token)
            await self._get_user_feedback_on_plan(
                self._user_proxy, ctx.cancellation_token
            )

    def messages_to_context(
        self, messages: List[BaseAgentEvent | BaseChatMessage]
    ) -> List[LLMMessage]:
        """Convert the message thread to a context for the model."""
        context: List[LLMMessage] = []
        for m in messages:
            if isinstance(m, ToolCallRequestEvent | ToolCallExecutionEvent):
                # Ignore tool call messages.
                continue
            elif isinstance(m, StopMessage | HandoffMessage):
                context.append(UserMessage(content=m.content, source=m.source))
            elif m.source == self._name:
                assert isinstance(m, TextMessage | ToolCallSummaryMessage)
                context.append(AssistantMessage(content=m.content, source=m.source))
            else:
                assert isinstance(
                    m, (TextMessage, MultiModalMessage, ToolCallSummaryMessage)
                )
                context.append(UserMessage(content=m.content, source=m.source))
        return context

    async def _generate_step_summary(
        self,
        step: str,
        context: List[UserMessage],
        cancellation_token: CancellationToken,
    ) -> str:

        model_client = OpenAIChatCompletionClient(
            model="gpt-4o-mini",
            base_url=os.getenv("OPENAI_BASE_URL"),
            api_key=os.getenv("OPENAI_API_KEY"),
            max_tokens=2000,
        )

        # System prompt to instruct the model
        system_prompt = SystemMessage(
            content=(
                "You are an assistant that distills execution context into a concise result. "
                "Based on the context below, provide a single-paragraph summary of this step's execution."
            )
        )

        # Prepare the user payload: include the step and the list of context messages
        payload = {"step": step, "context": [message.content for message in context]}
        user_prompt = UserMessage(
            content=json.dumps(payload, ensure_ascii=False, indent=4), source="user"
        )

        # Call the model and get the completion
        result = await model_client.create(
            messages=[system_prompt, user_prompt], cancellation_token=cancellation_token
        )

        # Return the trimmed summary
        return result.content.strip()

    async def _orchestrate_step(self, cancellation_token: CancellationToken) -> None:
        current_step = self._plan_manager.get_current_step()
        if current_step is None:
            await self._prepare_final_answer("All steps completed.", cancellation_token)
            return
        else:
            current_step_id, current_step_content = current_step

        context = self.messages_to_context(
            self._plan_manager.get_messages_of_current_step()
        )
        filtered_context = [
            msg
            for msg in context
            if isinstance(msg, (UserMessage, FunctionExecutionResultMessage))
        ]

        is_complete, reason = await self._check_step_completion(
            current_step_content, filtered_context, cancellation_token
        )

        if is_complete:
            self._plan_manager.set_step_state(current_step_id, "completed")
            step_completion_message = TextMessage(
                content=json.dumps(
                    {
                        "step": current_step_content,
                        "reason": f"completed: {reason}",
                    },
                    indent=4,
                ),
                source="StepCompletionNotifier",
            )
            self._plan_manager.add_reflection_to_step(current_step_id, reason)
            # Write this step’s result summary into shared_context
            summary = await self._generate_step_summary(
                current_step_content, filtered_context, cancellation_token
            )
            self._plan_manager.update_shared_context(current_step_id, summary)
            await self.publish_message(
                GroupChatMessage(message=step_completion_message),
                topic_id=DefaultTopicId(type=self._output_topic_type),
            )
            await self._output_message_queue.put(step_completion_message)

            # Find the next pending step after completing the current one
            current_step = self._plan_manager.get_current_step()

            if current_step is None:
                await self._prepare_final_answer(
                    "All plans completed.", cancellation_token
                )
                return
            else:
                current_step_id, current_step_content = current_step

        # Initialize or increment the counter
        if self._plan_manager.get_step_progress_counter(current_step_id) == 0:
            self._plan_manager.set_step_state(current_step_id, "in_progress")
            step_start_json = {
                "stepId": current_step_id,
                "content": current_step_content,
                "totalSteps": self._plan_manager.get_total_steps_current_plan(),
            }
            step_start_message = TextMessage(
                content=json.dumps(step_start_json, indent=4),
                source="NewStepNotifier",
            )
            await self.publish_message(
                GroupChatMessage(message=step_start_message),
                topic_id=DefaultTopicId(type=self._output_topic_type),
            )
            await self._output_message_queue.put(step_start_message)

        # Check if the plan has been in progress for too long
        self._plan_manager.increment_step_counter(current_step_id)

        # If the plan has been in progress for more than 5 iterations, mark it as completed
        if self._plan_manager.get_step_progress_counter(current_step_id) >= 5:
            await self._log_message(
                f"Plan '{current_step}' has been in progress for 5 iterations. Marking as completed."
            )
            self._plan_manager.set_step_state(current_step_id, "failed")
            # Log the forced completion
            step_failed_message = TextMessage(
                content=json.dumps(
                    {
                        "step": current_step_content,
                        "reason": f"failed: {reason}",
                    },
                    indent=4,
                ),
                source="StepCompletionNotifier",
            )
            self._plan_manager.add_reflection_to_step(current_step_id, reason)
            await self.publish_message(
                GroupChatMessage(message=step_failed_message),
                topic_id=DefaultTopicId(type=self._output_topic_type),
            )
            await self._output_message_queue.put(step_failed_message)

            # Find the next pending step
            current_step = self._plan_manager.get_current_step()

            # If there's no next pending step, we're done
            if current_step is None:
                await self._prepare_final_answer(
                    "All plans completed.", cancellation_token
                )
                return
            else:
                current_step_id, current_step_content = current_step

            self._plan_manager.set_step_state(current_step_id, "in_progress")

        step_triage_prompt = get_step_triage_prompt(
            task=self._plan_manager.get_task(),
            current_plan=current_step_content,
            names=self._participant_names,
        )
        context.append(UserMessage(content=step_triage_prompt, source=self._name))

        step_triage_response = await self._llm_create(
            self._step_triage_model_client, context, cancellation_token
        )
        step_triage = json.loads(step_triage_response)

        # 1) Extract the next speaker from the triage result as agent_role
        agent_role = step_triage["next_speaker"]["answer"]

        # 2) Retrieve the instruction from the triage result
        instruction_or_question = step_triage["instruction_or_question"]["answer"]

        # 3) Build the refined context by passing in step_id and agent_role
        refined_context = await self._plan_manager.build_prompt_for_step(
            current_step_id, agent_role
        )

        # 4) Assemble the final prompt

        final_prompt = build_final_prompt(refined_context, instruction_or_question)

        final_prompt = (
            f"{refined_context}\n\n" f"=== Instruction ===\n{instruction_or_question}"
        )

        message = TextMessage(
            content=final_prompt,
            source=self._name,
        )
        self._plan_manager.add_message_to_step(
            step_id=current_step_id,
            message=message,
        )

        # maintain the original logic, using the triage instruction to trigger the tool execution.
        next_speaker = step_triage["next_speaker"]["answer"]
        logging.info(f"Next Speaker: {next_speaker}")

        step_running_message = TextMessage(
            content=json.dumps(
                {
                    "tool": next_speaker,
                    "instruction": instruction_or_question,
                    "stepId": current_step_id,
                },
                indent=4,
            ),
            source="ToolCaller",
        )

        # Log it to the output topic.
        await self.publish_message(
            GroupChatMessage(message=step_running_message),
            topic_id=DefaultTopicId(type=self._output_topic_type),
        )
        # Log it to the output queue.
        await self._output_message_queue.put(step_running_message)

        # Broadcast it
        await self.publish_message(  # Broadcast
            GroupChatAgentResponse(agent_response=Response(chat_message=message)),
            topic_id=DefaultTopicId(type=self._group_topic_type),
            cancellation_token=cancellation_token,
        )

        # Check if the next speaker is valid
        if next_speaker not in self._participant_name_to_topic_type:
            raise ValueError(
                f"Invalid next speaker: {next_speaker} from the step triage, participants are: {self._participant_names}"
            )
        participant_topic_type = self._participant_name_to_topic_type[next_speaker]
        await self.publish_message(
            GroupChatRequestPublish(),
            topic_id=DefaultTopicId(type=participant_topic_type),
            cancellation_token=cancellation_token,
        )

    async def _get_user_feedback_on_plan(
        self, user_proxy: UserProxyAgent, cancellation_token: CancellationToken
    ) -> None:
        request_user_feedback_prompt = f"Please review the plan above and provide modification suggestions. Type 'y' if the plan is acceptable."

        plan_to_user_dict = {}
        plan_to_user_dict["steps"] = (
            self._plan_manager.get_current_plan_contents().copy()
        )
        # plan_to_user_dict["request_user_feedback_prompt"] = request_user_feedback_prompt
        # Generate the feedback
        plan_to_user_dict["posFeedback"] = "Start to research"
        plan_to_user_dict["negFeedback"] = "Modify the plan"
        plan_to_user_dict["planId"] = self._plan_manager.get_current_plan_id()
        await self._output_message_queue.put(
            TextMessage(
                content=json.dumps(plan_to_user_dict, indent=4), source="UserProxyAgent"
            )
        )

    # for new feat: human in the loop
    async def _update_plan_with_feedback(
        self, message: UserInputMessage, cancellation_token: CancellationToken
    ) -> None:
        human_feedback = await self._compose_task(message)
        planning_conversation = []
        current_plan_contents = json.dumps(
            self._plan_manager.get_current_plan_contents(), indent=4
        )
        planning_conversation.append(
            UserMessage(
                content=f"Current Plan:\n{current_plan_contents}\n\n Update the current plan based on the following feedback:\n\nUser Feedback: {human_feedback}\n\n",
                source=self._name,
            )
        )
        plan_response = await self._llm_create(
            self._planning_model_client, planning_conversation, cancellation_token
        )
        self._plan_manager.new_plan(
            model_response=plan_response,
            human_feedback=human_feedback,
        )

    async def _check_step_completion(
        self,
        current_plan_content: str,
        filtered_context: List[LLMMessage],
        cancellation_token: CancellationToken,
    ) -> bool:
        """Check if the current plan step has been completed based on conversation context."""
        # Format the context for better LLM understanding
        formatted_context = (
            "\n".join(
                [
                    f"Message {i+1} from {msg.source}:\n{msg.content}"
                    for i, msg in enumerate(filtered_context)
                ]
            )
            if filtered_context
            else "No relevant messages found in the conversation context."
        )

        # Create a reflection prompt
        reflection_prompt = get_reflection_step_completion_prompt(
            current_plan=current_plan_content, conversation_context=formatted_context
        )

        reflection_context = [UserMessage(content=reflection_prompt, source=self._name)]

        reflection_response = await self._llm_create(
            self._reflection_model_client, reflection_context, cancellation_token
        )
        reflection = json.loads(reflection_response)

        reason = reflection.get("reason", "No reason provided")
        return reflection.get("is_complete", "false") == "true", reason

    async def _get_prompt_templates(
        self,
        task_description: str,
        cancellation_token: CancellationToken,
    ) -> dict:

        # Create a message asking for appropriate templates
        message = TextMessage(
            content=f"Based on this task, please determine the most appropriate prompt template type and provide it:\n\n{task_description}",
            source=self._name,
        )

        # Get response from the domain specific agent
        response = await self._domain_specific_agent.on_messages(
            [message], cancellation_token=cancellation_token
        )
        tool_response = json.loads(response.chat_message.content)[0].get("text")
        prompt_dict = json.loads(tool_response)
        return prompt_dict

    async def load_state(self, state: Mapping[str, Any]) -> None:
        orchestrator_state = PlanningOrchestratorState.model_validate(state)
        self._plan_manager = PlanManager.load(orchestrator_state.plan_manager_state)

    async def save_state(self) -> Mapping[str, Any]:
        state = PlanningOrchestratorState(
            plan_manager_state=self._plan_manager.dump(),
        )
        return state.model_dump()

    async def _prepare_final_answer(
        self, reason: str, cancellation_token: CancellationToken
    ) -> None:
        """Prepare the final answer for the task."""
        context = self.messages_to_context(
            self._plan_manager.get_messages_of_current_plan()
        )

        # Get the final answer
        final_answer_prompt = get_final_answer_prompt(
            task=self._plan_manager.get_task()
        )
        context.append(UserMessage(content=final_answer_prompt, source=self._name))

        final_answer_response = await self._llm_create(
            self._orchestrator_model_client, context, cancellation_token
        )

        message = TextMessage(
            content=json.dumps(
                {
                    "content": final_answer_response,
                    "planId": self._plan_manager.get_current_plan_id(),
                },
                indent=4,
            ),
            source="final_answer",
        )

        self._plan_manager.add_summary_to_plan(
            summary=message.content,
        )

        # Clear the current plan to prepare for the next round
        self._plan_manager.commit_plan()

        # Log it to the output topic.
        await self.publish_message(
            GroupChatMessage(message=message),
            topic_id=DefaultTopicId(type=self._output_topic_type),
        )
        # Log it to the output queue.
        await self._output_message_queue.put(message)

        # Broadcast
        await self.publish_message(
            GroupChatAgentResponse(agent_response=Response(chat_message=message)),
            topic_id=DefaultTopicId(type=self._group_topic_type),
            cancellation_token=cancellation_token,
        )

        if self._termination_condition is not None:
            await self._termination_condition.reset()
        # Signal termination
        await self._signal_termination(StopMessage(content=reason, source=self._name))

    async def _log_message(self, log_message: str) -> None:
        trace_logger.debug(log_message)

    async def validate_group_state(
        self, messages: List[BaseChatMessage] | None
    ) -> None:
        pass

    async def select_speaker(
        self, thread: List[BaseAgentEvent | BaseChatMessage]
    ) -> str:
        """Not used in this orchestrator, we select next speaker in _orchestrate_step."""
        return ""

    def _get_compatible_context(
        self, model_client: ChatCompletionClient, messages: List[LLMMessage]
    ) -> List[LLMMessage]:
        """Ensure that the messages are compatible with the underlying client, by removing images if needed."""
        if model_client.model_info["vision"]:
            return messages
        else:
            return remove_images(messages)

    async def _llm_create(self, client, conversation: list, cancellation_token) -> str:
        """Send conversation to LLM client and return the string content."""
        response = await self._stream_from_model(
            model_client=client,
            messages=conversation,
            cancellation_token=cancellation_token,
        )
        return response<|MERGE_RESOLUTION|>--- conflicted
+++ resolved
@@ -222,7 +222,11 @@
         if message.agent_response.inner_messages is not None:
             for inner_message in message.agent_response.inner_messages:
                 delta.append(inner_message)
-<<<<<<< HEAD
+                inner_message.metadata["step_id"] = (
+                    self._plan_manager.get_current_step()[0]
+                )
+                await self._output_message_queue.put(inner_message)
+
 
         # Only record messages sent by external agents (not the Orchestrator)
         chat_msg = message.agent_response.chat_message
@@ -232,11 +236,6 @@
                 message=chat_msg,
             )
             delta.append(chat_msg)
-=======
-                inner_message.metadata["step_id"] = (
-                    self._plan_manager.get_current_step()[0]
-                )
-                await self._output_message_queue.put(inner_message)
 
         # For web app
         plan_state = {
@@ -248,13 +247,6 @@
             metadata={"step_id": self._plan_manager.get_current_step()[0]},
         )
         await self._output_message_queue.put(plan_state_message)
-
-        self._plan_manager.add_message_to_step(
-            step_id=self._plan_manager.get_current_step()[0],
-            message=message.agent_response.chat_message,
-        )
-        delta.append(message.agent_response.chat_message)
->>>>>>> f93d5dbd
 
         if self._termination_condition is not None:
             stop_message = await self._termination_condition(delta)

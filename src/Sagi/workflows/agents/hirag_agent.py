import asyncio
import logging
import time
from typing import Any, AsyncGenerator, Dict, Optional, Set

from api.ui.utils import chunks_to_reference_chunks
from autogen_agentchat.agents import AssistantAgent
from autogen_core import CancellationToken
from autogen_core.models import ChatCompletionClient
<<<<<<< HEAD
from configs.functions import get_config_manager
from hirag_prod.prompt import PROMPTS
from resources.remote_function_executor import execute_remote_function
=======
from hirag_prod import HiRAG
from hirag_prod.configs.functions import get_llm_config
from hirag_prod.resources.functions import get_chat_service
from hirag_prod.tracing import traced, traced_async_gen
from resources.functions import get_hi_rag_client, get_settings
>>>>>>> 05aaed1b

from Sagi.utils.chat_template import format_memory_to_string
from Sagi.utils.prompt import (
    get_judge_whether_need_memory_prompt,
    get_memory_augmented_user_query_prompt,
    get_rag_summary_plus_markdown_prompt,
    get_rag_summary_plus_prompt,
)
from Sagi.vercel import (
    FilterChunkData,
    RagFilterToolCallInput,
    RagFilterToolCallOutput,
    RagSearchToolCallInput,
    RagSearchToolCallOutput,
    RagSearchToolCallOutputItem,
    ToolInputAvailable,
    ToolInputStart,
    ToolOutputAvailable,
)
from Sagi.workflows.sagi_memory import SagiMemory


class RagSummaryAgent:
    agent: AssistantAgent
    language: str
    memory: SagiMemory
    gdb_path: str
    model_client_stream: bool
    search_tool_name: str = "ragSearch"
    filter_tool_name: str = "ragFilter"

    def __init__(
        self,
        model_client: ChatCompletionClient,
        memory: SagiMemory,
        language: str,
        gdb_path: str,
        model_client_stream: bool = True,
        markdown_output: bool = False,
    ):
        self.memory = memory
        self.language = language
        self.system_prompt = None
        self.rag_summary_agent = None
        self.model_client = model_client
        self.model_client_stream = model_client_stream
        self.vdb_path = get_config_manager().postgres_url_async
        self.gdb_path = gdb_path
        self.ret: Optional[Dict[str, Any]] = None
        self.raw_chunks = None
        self.search_tool_name = "ragSearch"
        self.filter_tool_name = "ragFilter"
        self.markdown_output = markdown_output
        self.augmented_user_input = None
        self.memory_context = None

    @classmethod
    @traced(record_args=[])
    async def create(
        cls,
        model_client: ChatCompletionClient,
        memory: SagiMemory,
        language: str,
        gdb_path: str,
        model_client_stream: bool = True,
        markdown_output: bool = False,
    ):
        self = cls(
            model_client=model_client,
            memory=memory,
            language=language,
            gdb_path=gdb_path,
            model_client_stream=model_client_stream,
            markdown_output=markdown_output,
        )
        return self

    def _init_rag_summary_agent(self):
        self.rag_summary_agent = AssistantAgent(
            name="rag_summary_agent",
            model_client=self.model_client,
            model_client_stream=self.model_client_stream,
            memory=None,  # Disable default memory injection for this agent
            system_message=self.system_prompt,
        )

    def set_system_prompt(self, chunks: str, memory_context: Optional[str] = None):

        system_prompt = get_rag_summary_plus_prompt(
            chunks_data=chunks, memory_context=memory_context, language=self.language
        )
        if self.markdown_output:
            system_prompt = get_rag_summary_plus_markdown_prompt(
                chunks_data=chunks,
                memory_context=memory_context,
                language=self.language,
            )
        self.system_prompt = system_prompt

    @traced_async_gen(record_return=True)
    async def run_query(
        self,
        user_input: str,
        workspace_id: str,
        knowledge_base_id: str,
        file_ids: Optional[Set[str]] = None,
        cancellation_token: Optional[CancellationToken] = None,
    ) -> AsyncGenerator[Any, None]:
        """Run a query through the RAG system and prepare the summary agent.

        Args:
            user_input (str): The user's input query.
            workspace_id (str): The ID of the workspace.
            knowledge_base_id (str): The ID of the knowledge base.
            file_ids (Optional[Set[str]]): Set of file/folder IDs to filter the search.
            cancellation_token (Optional[CancellationToken]): Token for cancellation support.

        Yields:
            Tool input and output events for the query process.
        """
        if cancellation_token and cancellation_token.is_cancelled():
            raise asyncio.CancelledError()

        self.memory_context = None
        self.augmented_user_input = None
        try:
            start_time = time.time()
            memory_query_result = await self.memory.query(query=user_input, type="rag")
            memory_results = memory_query_result.results
            if len(memory_results) == 0:
                self.augmented_user_input = user_input
            else:
                self.memory_context = format_memory_to_string(memory_results)
                memory_augmented_user_input_prompt = (
                    get_memory_augmented_user_query_prompt(
                        user_input=user_input,
                        memory=self.memory_context,
                        language=self.language,
                    )
                )
                self.augmented_user_input = await get_chat_service().complete(
                    prompt=memory_augmented_user_input_prompt,
                    model=get_llm_config().model_name,
                )
                duration_seconds = time.time() - start_time
                changed = self.augmented_user_input.strip() != user_input.strip()
                logging.info(
                    f"RAG memory augmented used={changed} duration_seconds={duration_seconds:.2f}"
                )

            yield ToolInputStart(toolName=self.search_tool_name)

            yield ToolInputAvailable(
                input=RagSearchToolCallInput(query=user_input).to_dict(),
            )

            # Build query parameters
            query_params = {
                "workspace_id": workspace_id,
                "knowledge_base_id": knowledge_base_id,
                "strategy": "raw",
                "translation": ["en", "zh-t-hk", "zh"],
                "summary": False,
                "filter_by_clustering": False,
                "threshold": 0.0,
            }

            # Add file_ids if provided
            if file_ids:
                query_params["file_list"] = list(file_ids)

            function_call_info: Dict[str, Any] = {
                "function_id": "hi_rag_query",
                "language": self.language,
                "query": user_input,
            }
            function_call_info.update(query_params)
            rag_task = asyncio.create_task(
<<<<<<< HEAD
                execute_remote_function("HI_RAG", function_call_info)
=======
                self.rag_instance.query(self.augmented_user_input, **query_params)
>>>>>>> 05aaed1b
            )
            if cancellation_token is not None:
                cancellation_token.link_future(rag_task)
            try:
                ret_raw = await rag_task
            except asyncio.CancelledError:
                rag_task.cancel()
                raise
            if cancellation_token and cancellation_token.is_cancelled():
                raise asyncio.CancelledError()

            tool_call_output = set(
                (chunk["fileName"], chunk["uri"]) for chunk in ret_raw["chunks"]
            )

            yield ToolOutputAvailable(
                output=RagSearchToolCallOutput(
                    data=[
                        RagSearchToolCallOutputItem(
                            fileName=chunk_tuple[0],
                            fileUrl=chunk_tuple[1],
                            type=chunk_tuple[1].split(".")[-1],
                        )
                        for chunk_tuple in tool_call_output
                    ]
                ).to_dict(),
            )

            self.raw_chunks = ret_raw

        except asyncio.CancelledError:
            raise
        except Exception as e:
            raise RuntimeError(f"Query failed: {str(e)}")

    @traced_async_gen(record_return=True)
    async def run_filter(
        self,
        user_input: str,
        workspace_id: str,
        knowledge_base_id: str,
        cancellation_token: Optional[CancellationToken] = None,
    ) -> AsyncGenerator[Any, None]:
        """Run the filtering step on raw chunks."""
        if cancellation_token and cancellation_token.is_cancelled():
            raise asyncio.CancelledError()

        try:
            num_chunks = 0
            if self.raw_chunks and "chunks" in self.raw_chunks:
                num_chunks = len(self.raw_chunks["chunks"])

            yield ToolInputStart(toolName=self.filter_tool_name)

            yield ToolInputAvailable(
                input=RagFilterToolCallInput(num_chunks=num_chunks).to_dict(),
            )

            if num_chunks == 0:
                logging.warning("No chunks available for filtering.")
                yield ToolOutputAvailable(
                    output=RagFilterToolCallOutput(
                        data=FilterChunkData(
                            included=[],
                            excluded=[],
                        )
                    ).to_dict(),
                )
                self.set_system_prompt(chunks=[])
                self._init_rag_summary_agent()
                self.ret = {"chunks": []}
                return

            # Apply hybrid strategy to get final chunks
            rag_task = asyncio.create_task(
                execute_remote_function(
                    "HI_RAG",
                    {
                        "function_id": "hi_rag_apply_strategy_to_chunks",
                        "language": self.language,
                        "chunks_dict": self.raw_chunks,
                        "strategy": "hybrid",
                        "workspace_id": workspace_id,
                        "knowledge_base_id": knowledge_base_id,
                        "filter_by_clustering": True,
                    },
                )
            )
            if cancellation_token is not None:
                cancellation_token.link_future(rag_task)
            try:
                ret = await rag_task
            except asyncio.CancelledError:
                rag_task.cancel()
                raise
            if cancellation_token and cancellation_token.is_cancelled():
                raise asyncio.CancelledError()

            included_chunks, _, _ = chunks_to_reference_chunks(
                ret["chunks"], from_ofnil=False
            )

            excluded_chunks, _, _ = chunks_to_reference_chunks(
                ret["outliers"], from_ofnil=False
            )

            yield ToolOutputAvailable(
                output=RagFilterToolCallOutput(
                    data=FilterChunkData(
                        included=included_chunks,
                        excluded=excluded_chunks,
                    )
                ).to_dict(),
            )
            chunks_string = "\n" + "\n".join(
                f"    [{i}] {' '.join((c.get('text', '') or '').split())}"
                for i, c in enumerate(ret["chunks"], start=1)
            )

            need_memory = False
            if self.memory_context:
                try:
                    judge_prompt = get_judge_whether_need_memory_prompt(
                        user_query=self.augmented_user_input or "",
                        chunks_data=chunks_string,
                    )
                    judge_res = await get_chat_service().complete(
                        prompt=judge_prompt,
                        model=get_llm_config().model_name,
                    )
                    need_memory = (judge_res or "").strip().lower().startswith("y")
                except Exception as e:
                    logging.warning(f"Memory need judge failed: {e}")
                    need_memory = False

            self.set_system_prompt(
                chunks=chunks_string,
                memory_context=self.memory_context if need_memory else None,
            )
            self._init_rag_summary_agent()
            self.ret = ret

        except asyncio.CancelledError:
            raise
        except Exception as e:
            raise RuntimeError(f"Filtering failed: {str(e)}")

    @traced(record_return=True)
    def run_workflow(
        self,
        user_input: str,
        cancellation_token: Optional[CancellationToken] = None,
    ) -> tuple[Optional[Dict[str, Any]], Any]:
        """Run the full workflow for processing a user query.

        Args:
            user_input (str): The user's input query.
            cancellation_token (Optional[CancellationToken]): Token for cancellation support.

        Returns:
            tuple: The query results and the summary agent's streaming output.
        """
        if not self.rag_summary_agent:
            raise RuntimeError("RAG summary agent not initialized.")
        if not self.ret:
            raise RuntimeError("Query results are not available.")

        kwargs = {}
        if cancellation_token is not None:
            kwargs["cancellation_token"] = cancellation_token
        return self.ret, self.rag_summary_agent.run_stream(
            task=self.augmented_user_input, **kwargs
        )

    async def cleanup(self):
        pass<|MERGE_RESOLUTION|>--- conflicted
+++ resolved
@@ -7,17 +7,11 @@
 from autogen_agentchat.agents import AssistantAgent
 from autogen_core import CancellationToken
 from autogen_core.models import ChatCompletionClient
-<<<<<<< HEAD
 from configs.functions import get_config_manager
-from hirag_prod.prompt import PROMPTS
-from resources.remote_function_executor import execute_remote_function
-=======
-from hirag_prod import HiRAG
 from hirag_prod.configs.functions import get_llm_config
 from hirag_prod.resources.functions import get_chat_service
 from hirag_prod.tracing import traced, traced_async_gen
-from resources.functions import get_hi_rag_client, get_settings
->>>>>>> 05aaed1b
+from resources.remote_function_executor import execute_remote_function
 
 from Sagi.utils.chat_template import format_memory_to_string
 from Sagi.utils.prompt import (
@@ -192,15 +186,11 @@
             function_call_info: Dict[str, Any] = {
                 "function_id": "hi_rag_query",
                 "language": self.language,
-                "query": user_input,
+                "query": self.augmented_user_input,
             }
             function_call_info.update(query_params)
             rag_task = asyncio.create_task(
-<<<<<<< HEAD
                 execute_remote_function("HI_RAG", function_call_info)
-=======
-                self.rag_instance.query(self.augmented_user_input, **query_params)
->>>>>>> 05aaed1b
             )
             if cancellation_token is not None:
                 cancellation_token.link_future(rag_task)

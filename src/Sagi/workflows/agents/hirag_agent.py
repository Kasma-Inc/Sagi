--- conflicted
+++ resolved
@@ -141,37 +141,11 @@
         self.memory_context = None
         self.augmented_user_input = None
         try:
-<<<<<<< HEAD
-            start_time = time.time()
-            memory_query_result = await self.memory.query(query=user_input, type="rag")
-            memory_results = memory_query_result.results
-            if len(memory_results) == 0:
-                self.augmented_user_input = user_input
-            else:
-                self.memory_context = format_memory_to_string(memory_results)
-                memory_augmented_user_input_prompt = (
-                    get_memory_augmented_user_query_prompt(
-                        user_input=user_input,
-                        memory=self.memory_context,
-                        language=self.language,
-                    )
-                )
-                self.augmented_user_input = await ChatCompletion(
-                    self.model_name
-                ).complete(
-                    prompt=memory_augmented_user_input_prompt,
-                )
-                duration_seconds = time.time() - start_time
-                changed = self.augmented_user_input.strip() != user_input.strip()
-                logging.info(
-                    f"RAG memory augmented used={changed} duration_seconds={duration_seconds:.2f}"
-=======
             # Skip memory augmentation if memory is None (e.g., in batch jobs)
             if self.memory is not None:
                 start_time = time.time()
                 memory_query_result = await self.memory.query(
                     query=user_input, type="rag"
->>>>>>> 6c61f1f9
                 )
                 memory_results = memory_query_result.results
                 if len(memory_results) == 0:
@@ -185,9 +159,8 @@
                             language=self.language,
                         )
                     )
-                    self.augmented_user_input = await get_chat_service().complete(
-                        prompt=memory_augmented_user_input_prompt,
-                        model=get_llm_config().model_name,
+                    self.augmented_user_input = await ChatCompletion(self.model_name).complete(
+                        prompt=memory_augmented_user_input_prompt
                     )
                     duration_seconds = time.time() - start_time
                     changed = self.augmented_user_input.strip() != user_input.strip()

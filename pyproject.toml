[project]
name = "Sagi"
version = "0.1.0"
description = "Sagi: a personalised, production-ready LLM agent"
readme = "README.md"
requires-python = ">=3.12"
dependencies = [
    "aio-pika==9.5.5",
    "asyncpg==0.30.0",
    "autoflake>=2.3.1",
    "autogen-agentchat==0.5.7",
    "autogen-core==0.5.7",
    "autogen-ext[anthropic,docker]==0.5.7",
    "black>=25.1.0",
    "blackdoc>=0.3.9",
    "docker==7.1.0",
    "grpcio>=1.71.0",
    "hkdf==0.0.3",
    "isort>=6.0.1",
    "json-schema-to-pydantic==0.2.4",
    "mcp>=1.6.0",
    "mypy-extensions>=1.1.0",
    "openai==1.61.0",
    "opentelemetry-exporter-otlp-proto-grpc>=1.32.1",
    "opentelemetry-exporter-otlp-proto-http>=1.32.1",
    "opentelemetry-sdk>=1.32.1",
    "pytest==8.3.5",
    "python-jose==3.4.0",
    "redis==6.2.0",
    "sqlalchemy[asyncpg]==2.0.40",
    "sqlmodel==0.0.23",
    "tiktoken>=0.9.0",
    "tomli>=2.2.1",
    "pytest-asyncio==0.26.0",
    "hirag-prod",
    "fastapi>=0.115.12",
    "pyflakes>=3.3.2",
    "pydantic-settings>=2.9.1",
    "pillow==11.0.0",
    "pdfkit>=1.0.0",
    "xhtml2pdf>=0.2.17",
    "boto3>=1.39.3",
    "pgvector>=0.4.1",
<<<<<<< HEAD
    "xxhash==3.5.0",
    "pymupdf==1.26.3",
=======
    "psycopg2==2.9.10",
    "pyhumps==3.8.0",
>>>>>>> 9674764e
]

[tool.uv.sources]
hirag-prod = { git = "https://github.com/Kasma-Inc/hirag-prod.git" }<|MERGE_RESOLUTION|>--- conflicted
+++ resolved
@@ -41,13 +41,10 @@
     "xhtml2pdf>=0.2.17",
     "boto3>=1.39.3",
     "pgvector>=0.4.1",
-<<<<<<< HEAD
     "xxhash==3.5.0",
     "pymupdf==1.26.3",
-=======
     "psycopg2==2.9.10",
     "pyhumps==3.8.0",
->>>>>>> 9674764e
 ]
 
 [tool.uv.sources]

import argparse
import asyncio
import logging
import os
import threading

from autogen_agentchat.messages import BaseMessage
from autogen_agentchat.ui import Console
from dotenv import load_dotenv
from opentelemetry import trace
from opentelemetry.exporter.otlp.proto.grpc.trace_exporter import OTLPSpanExporter
from opentelemetry.sdk.resources import Resource
from opentelemetry.sdk.trace import TracerProvider
from opentelemetry.sdk.trace.export import BatchSpanProcessor
from opentelemetry.semconv.resource import ResourceAttributes

from Sagi.utils.logging_utils import setup_logging
from Sagi.workflows.general.general_chat import GeneralChatWorkflow
from Sagi.workflows.planning.planning import PlanningWorkflow

# Create logging directory if it doesn't exist
os.makedirs("logging", exist_ok=True)
setup_logging()

DEFAULT_TEAM_CONFIG_PATH = "src/Sagi/workflows/team.toml"
DEFAULT_PLANNING_CONFIG_PATH = "src/Sagi/workflows/planning/planning.toml"
DEFAULT_GENERAL_CONFIG_PATH = "src/Sagi/workflows/general/general.toml"


def parse_args():
    parser = argparse.ArgumentParser("Sagi CLI")
    parser.add_argument("--env", choices=["dev", "prod"], default="dev")
    parser.add_argument("--planning_config", default=DEFAULT_PLANNING_CONFIG_PATH)
    parser.add_argument("--general_config", default=DEFAULT_GENERAL_CONFIG_PATH)
    parser.add_argument("--team_config", default=DEFAULT_TEAM_CONFIG_PATH)
    parser.add_argument(
        "--trace", action="store_true", help="Enable OpenTelemetry tracing"
    )
    parser.add_argument(
        "--trace_endpoint",
        default="http://localhost:4317",
        help="OpenTelemetry collector endpoint",
    )
    parser.add_argument(
        "--trace_service_name",
        default="sagi_tracer",
        help="Service name for OpenTelemetry tracing",
    )
    parser.add_argument(
        "-s",
        "--session-id",
        type=str,
        help="Specify the session ID to load or save; if not provided, one will be generated automatically.",
    )
    parser.add_argument(
        "--list-sessions",
        action="store_true",
        help="List existing session IDs and exit.",
    )
    parser.add_argument(
        "--template_work_dir",
        type=str,
        help="Specify the template working directory path",
    )

    parser.add_argument(
        "--mode",
        type=str,
        choices=["deep_research", "general", "web_search"],
        default="deep_research",
        help="Operation mode: deep_research (full functionality), general (general agent only), or web_search (web search only)",
    )

    parser.add_argument(
        "--language",
        type=str,
        choices=["en", "cn"],
        default="en",
        help="Language: en (English), cn (Chinese)",
    )
    return parser.parse_args()


# load env variables
load_dotenv(override=True)


def setup_tracing(endpoint: str = None, service_name: str = None):
    """Setup OpenTelemetry tracing based on args."""

    try:
        exporter = OTLPSpanExporter(endpoint=endpoint, insecure=True)
        provider = TracerProvider(
            resource=Resource.create({ResourceAttributes.SERVICE_NAME: service_name})
        )
        provider.add_span_processor(BatchSpanProcessor(exporter))
        trace.set_tracer_provider(provider)
        tracer = trace.get_tracer(service_name)
        logging.info(f"OpenTelemetry tracing enabled, exporting to {endpoint}")
        return tracer
    except Exception as e:
        logging.error(f"Failed to setup tracing: {e}")
        return None


def _default_to_text(self) -> str:
    return getattr(self, "content", repr(self))


BaseMessage.to_text = _default_to_text


async def get_input_async():
    # Get user input without blocking the event loop
    loop = asyncio.get_event_loop()
    future = (
        loop.create_future()
    )  # placeholder for the user input that will be available later

    def _get_input():
        try:
            result = input("User: ")
            loop.call_soon_threadsafe(
                future.set_result, result
            )  # safely schedule the future result in the main loop (notify main loop)
        except Exception as e:
            loop.call_soon_threadsafe(future.set_exception, e)

    threading.Thread(target=_get_input, daemon=True).start()
    return await future


async def main_cmd(args: argparse.Namespace):

<<<<<<< HEAD
    if args.mode == "deep_research":
        workflow = await PlanningWorkflow.create(
            args.planning_config,
            args.team_config,
            template_work_dir=args.template_work_dir,
            language=args.language,
        )
    elif args.mode == "general":
        workflow = await GeneralChatWorkflow.create(
            args.general_config,
            web_search=False,
        )
    elif args.mode == "web_search":
        workflow = await GeneralChatWorkflow.create(
            args.general_config,
            web_search=True,
        )
    else:
        raise ValueError(f"Invalid mode: {args.mode}")
=======
    workflow = await PlanningWorkflow.create(
        args.config,
        args.team_config,
        template_work_dir=args.template_work_dir,
        mode=args.mode,
        language=args.language,
        countdown_timer=40,  # time before the docker container is stopped
    )
>>>>>>> 4bdef64c

    try:
        while True:
            user_input = await get_input_async()
            if user_input.lower() in ("quit", "exit", "q"):
                break

            await asyncio.create_task(Console(workflow.run_workflow(user_input)))
    finally:
        await workflow.cleanup()
        logging.info("Workflow cleaned up.")


if __name__ == "__main__":
    logging.info("------------- run main async---------------------------------------")
    args = parse_args()
    if args.trace:
        tracer = setup_tracing(
            endpoint=args.trace_endpoint, service_name=args.trace_service_name
        )
        with tracer.start_as_current_span("runtime"):
            asyncio.run(main_cmd(args))
    else:
        asyncio.run(main_cmd(args))<|MERGE_RESOLUTION|>--- conflicted
+++ resolved
@@ -131,14 +131,13 @@
 
 
 async def main_cmd(args: argparse.Namespace):
-
-<<<<<<< HEAD
     if args.mode == "deep_research":
         workflow = await PlanningWorkflow.create(
             args.planning_config,
             args.team_config,
             template_work_dir=args.template_work_dir,
             language=args.language,
+            countdown_timer=40,  # time before the docker container is stopped
         )
     elif args.mode == "general":
         workflow = await GeneralChatWorkflow.create(
@@ -152,16 +151,7 @@
         )
     else:
         raise ValueError(f"Invalid mode: {args.mode}")
-=======
-    workflow = await PlanningWorkflow.create(
-        args.config,
-        args.team_config,
-        template_work_dir=args.template_work_dir,
-        mode=args.mode,
-        language=args.language,
-        countdown_timer=40,  # time before the docker container is stopped
-    )
->>>>>>> 4bdef64c
+
 
     try:
         while True:

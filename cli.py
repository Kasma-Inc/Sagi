--- conflicted
+++ resolved
@@ -150,11 +150,7 @@
 
 async def main_cmd(args: argparse.Namespace):
     chat_id = str(uuid.uuid4())
-<<<<<<< HEAD
-    if args.mode == "deep_research":
-=======
     if args.mode == "deep_research_executor":
->>>>>>> fe2cbfe4
         workflow = await PlanningWorkflow.create(
             args.planning_config,
             args.team_config,
